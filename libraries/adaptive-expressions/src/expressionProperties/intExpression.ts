/**
 * @module adaptive-expressions
 */
/**
 * Copyright (c) Microsoft Corporation. All rights reserved.
 * Licensed under the MIT License.
 */
import { ExpressionProperty } from './expressionProperty';
import { Expression } from '../expression';
<<<<<<< HEAD
import { MemoryInterface } from '../memory/memoryInterface';
=======
import { FunctionUtils } from '../functionUtils';
>>>>>>> ec062e90

/**
 * Represents a property which is either a int or a string expression which resolves to a int.
 * @remarks
 * String values are always interpreted as an expression, whether it has '=' prefix or not.
 */
export class IntExpression extends ExpressionProperty<number> {
    /**
     * Initializes a new instance of the [IntExpression](xref:adaptive-expressions.IntExpression) class.
     * @param value An int `number` or `string` expression which resolves to an int `number`.
     */
    public constructor(value?: number | string | Expression) {
        super(value, 0);
    }

    /**
     * Try to get the value.
     * @param data Data to use for expression binding.
     * @returns Value of int number
     */
    public tryGetValue(data: MemoryInterface | unknown): { value: number; error: Error } {
        const result = super.tryGetValue(data);
        if (FunctionUtils.isNumber(result.value)) {
            // Ensure returned value is an int.
            result.value = Math.trunc(result.value);
        }

        return result;
    }

    /**
     * Set an integer value.
     * @param value Value to set.
     */
    public setValue(value: number | string | Expression): void {
        if (
            value != null &&
            !FunctionUtils.isNumber(value) &&
            typeof value !== 'string' &&
            !(value instanceof Expression)
        ) {
            throw new Error('IntExpression accepts string, number or Expression as the value.');
        }

        super.setValue(value);
    }
}<|MERGE_RESOLUTION|>--- conflicted
+++ resolved
@@ -7,11 +7,8 @@
  */
 import { ExpressionProperty } from './expressionProperty';
 import { Expression } from '../expression';
-<<<<<<< HEAD
 import { MemoryInterface } from '../memory/memoryInterface';
-=======
 import { FunctionUtils } from '../functionUtils';
->>>>>>> ec062e90
 
 /**
  * Represents a property which is either a int or a string expression which resolves to a int.
