--- conflicted
+++ resolved
@@ -23,25 +23,15 @@
     }
 
     // encrypt keys in service
-<<<<<<< HEAD
-    public encrypt(secret: string): void {
+    public encrypt(secret: string, encryptString: (value: string, secret: string) => string): void {
         if (this.connectionString && this.connectionString.length > 0) {
-=======
-    public encrypt(secret: string, encryptString: (value: string, secret:string) => string): void {
-        if (this.connectionString && this.connectionString.length > 0)
->>>>>>> 89358af9
             this.connectionString = encryptString(this.connectionString, secret);
         }
     }
 
     // decrypt keys in service
-<<<<<<< HEAD
-    public decrypt(secret: string): void {
+    public decrypt(secret: string, decryptString: (value: string, secret: string) => string): void {
         if (this.connectionString && this.connectionString.length > 0) {
-=======
-    public decrypt(secret: string, decryptString: (value: string, secret:string) => string): void {
-        if (this.connectionString && this.connectionString.length > 0)
->>>>>>> 89358af9
             this.connectionString = decryptString(this.connectionString, secret);
         }
     }
