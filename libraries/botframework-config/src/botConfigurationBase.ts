--- conflicted
+++ resolved
@@ -107,23 +107,11 @@
     public connectService(newService: IConnectedService): string {
         const service: ConnectedService = BotConfigurationBase.serviceFromJSON(newService);
 
-<<<<<<< HEAD
         if (!service.id) {
             let maxValue = 0;
             this.services.forEach((s) => {
                 if (parseInt(s.id) > maxValue) {
                     maxValue = parseInt(s.id);
-=======
-        // assign a unique id
-        let found = false;
-        do {
-            found = false;
-            service.id = Math.floor((Math.random() * 255)).toString();
-            for (const existingService of this.services) {
-                if (existingService.id === service.id) {
-                    found = true;
-                    break;
->>>>>>> 6c3cf8f8
                 }
             });
 
