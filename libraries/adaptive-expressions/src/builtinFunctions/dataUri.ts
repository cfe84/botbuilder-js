/**
 * @module adaptive-expressions
 */
/**
 * Copyright (c) Microsoft Corporation. All rights reserved.
 * Licensed under the MIT License.
 */

import { EvaluateExpressionDelegate, ExpressionEvaluator } from '../expressionEvaluator';
import { ExpressionType } from '../expressionType';
import { FunctionUtils } from '../functionUtils';
import { ReturnType } from '../returnType';
import btoa from 'btoa-lite';

/**
 * Return a data uniform resource identifier (URI) of a string.
 */
export class DataUri extends ExpressionEvaluator {
    /**
     * Initializes a new instance of the [DataUri](xref:adaptive-expressions.DataUri) class.
     */
    public constructor() {
        super(ExpressionType.DataUri, DataUri.evaluator(), ReturnType.String, FunctionUtils.validateUnary);
    }

    /**
     * @private
     */
    private static evaluator(): EvaluateExpressionDelegate {
        return FunctionUtils.apply(
<<<<<<< HEAD
            (args: readonly string[]): string =>
                'data:text/plain;charset=utf-8;base64,'.concat(Buffer.from(args[0]).toString('base64')),
=======
            (args: any[]): string =>
                'data:text/plain;charset=utf-8;base64,'.concat(btoa(args[0])),
>>>>>>> ec062e90
            FunctionUtils.verifyString
        );
    }
}<|MERGE_RESOLUTION|>--- conflicted
+++ resolved
@@ -28,13 +28,8 @@
      */
     private static evaluator(): EvaluateExpressionDelegate {
         return FunctionUtils.apply(
-<<<<<<< HEAD
             (args: readonly string[]): string =>
-                'data:text/plain;charset=utf-8;base64,'.concat(Buffer.from(args[0]).toString('base64')),
-=======
-            (args: any[]): string =>
                 'data:text/plain;charset=utf-8;base64,'.concat(btoa(args[0])),
->>>>>>> ec062e90
             FunctionUtils.verifyString
         );
     }
