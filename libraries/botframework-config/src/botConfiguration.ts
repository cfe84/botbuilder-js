--- conflicted
+++ resolved
@@ -9,114 +9,28 @@
 import * as uuid from 'uuid';
 import { BotConfigurationBase } from './botConfigurationBase';
 import * as encrypt from './encrypt';
-<<<<<<< HEAD
-import {
-    AppInsightsService,
-    BlobStorageService,
-    BotService,
-    ConnectedService,
-    CosmosDbService,
-    DispatchService,
-    EndpointService,
-    FileService,
-    GenericService,
-    LuisService,
-    QnaMakerService
-} from './models';
-import {
-    IAppInsightsService,
-    IBlobStorageService,
-    IBotConfiguration,
-    IBotService,
-    IConnectedService,
-    ICosmosDBService,
-    IDispatchService,
-    IEndpointService,
-    IFileService,
-    IGenericService,
-    ILuisService,
-    IQnAService,
-    ServiceTypes
-} from './schema';
+import { ConnectedService } from './models';
+import { IBotConfiguration, IConnectedService, IDispatchService, ServiceTypes } from './schema';
 
 interface InternalBotConfig {
     location?: string;
 }
 
-export class BotConfiguration implements Partial<IBotConfiguration> {
-
-    public name: string = '';
-    public description: string = '';
-    public services: IConnectedService[] = [];
-    public secretKey: string = '';
-    public version: string = '2.0';
-
-    // internal is not serialized
-    private internal: InternalBotConfig = {};
-
-    constructor() {
-        // noop
-    }
-
-    public static serviceFromJSON(service: IConnectedService): ConnectedService {
-        switch (service.type) {
-            case ServiceTypes.File:
-                return new FileService(<IFileService>service);
-
-            case ServiceTypes.QnA:
-                return new QnaMakerService(<IQnAService>service);
-
-            case ServiceTypes.Dispatch:
-                return new DispatchService(<IDispatchService>service);
-
-            case ServiceTypes.Bot:
-                return new BotService(<IBotService>service);
-
-            case ServiceTypes.Luis:
-                return new LuisService(<ILuisService>service);
-
-            case ServiceTypes.Endpoint:
-                return new EndpointService(<IEndpointService>service);
-
-            case ServiceTypes.AppInsights:
-                return new AppInsightsService(<IAppInsightsService>service);
-
-            case ServiceTypes.BlobStorage:
-                return new BlobStorageService(<IBlobStorageService>service);
-
-            case ServiceTypes.CosmosDB:
-                return new CosmosDbService(<ICosmosDBService>service);
-
-            case ServiceTypes.Generic:
-                return new GenericService(<IGenericService>service);
-
-            default:
-                throw new TypeError(`${service.type} is not a known service implementation.`);
-        }
-    }
-
-=======
-import { ConnectedService } from './models';
-import { IBotConfiguration, IConnectedService, IDispatchService, ServiceTypes } from './schema';
-
-interface internalBotConfig {
-    location?: string;
-}
-
 // This class adds loading and saving from disk and encryption/decryption semantics on top of BotConfigurationBase
 export class BotConfiguration extends BotConfigurationBase {
 
-    private internal: internalBotConfig = {};
+    private internal: InternalBotConfig = {};
 
     public static fromJSON(source: Partial<IBotConfiguration> = {}): BotConfiguration {
+        // tslint:disable-next-line:prefer-const
         let { name = '', description = '', version = '2.0', secretKey = '', services = [] } = source;
         services = <IConnectedService[]>services.slice().map(BotConfigurationBase.serviceFromJSON);
-        const botConfig = new BotConfiguration();
+        const botConfig: BotConfiguration = new BotConfiguration();
         Object.assign(botConfig, { services, description, name, version, secretKey });
+
         return botConfig;
     }
 
->>>>>>> 89358af9
     // load first bot in a folder
     public static async loadBotFromFolder(folder?: string, secret?: string): Promise<BotConfiguration> {
         folder = folder || process.cwd();
@@ -124,8 +38,7 @@
         files = files.sort();
         for (const file of files) {
             if (path.extname(<string>file) === '.bot') {
-                // tslint:disable-next-line:prefer-template
-                return await BotConfiguration.load(folder + '/' + <string>file, secret);
+                return await BotConfiguration.load(`${folder}/${<string>file}`, secret);
             }
         }
         throw new Error(`Error: no bot file found in ${folder}. Choose a different location or use msbot init to create a .bot file."`);
@@ -138,8 +51,7 @@
         files = files.sort();
         for (const file of files) {
             if (path.extname(<string>file) === '.bot') {
-                // tslint:disable-next-line:prefer-template
-                return BotConfiguration.loadSync(folder + '/' + <string>file, secret);
+                return BotConfiguration.loadSync(`${folder}/${<string>file}`, secret);
             }
         }
         throw new Error(`Error: no bot file found in ${folder}. Choose a different location or use msbot init to create a .bot file."`);
@@ -163,16 +75,6 @@
         return bot;
     }
 
-    public static fromJSON(source: Partial<IBotConfiguration> = {}): BotConfiguration {
-        // tslint:disable-next-line:prefer-const
-        let { name = '', description = '', version = '2.0', secretKey = '', services = [] } = source;
-        services = services.slice().map(BotConfiguration.serviceFromJSON);
-        const botConfig: BotConfiguration = new BotConfiguration();
-        Object.assign(botConfig, { services, description, name, version, secretKey });
-
-        return botConfig;
-    }
-
     // Generate a key for encryption
     public static generateKey(): string {
         return encrypt.generateKey();
@@ -193,137 +95,12 @@
         this.secretKey = '';
     }
 
-    // connect to a service
-    // returns assignd id for the service
-    public connectService(newService: IConnectedService): string {
-        const service: ConnectedService = BotConfiguration.serviceFromJSON(newService);
-
-        // assign a unique id
-        let found: boolean = false;
-        do {
-            found = false;
-            service.id = Math.floor((Math.random() * 255)).toString();
-            for (const existingService of this.services) {
-                if (existingService.id === service.id) {
-                    found = true;
-                    break;
-                }
-            }
-        } while (found);
-
-        this.services.push(service);
-
-        return service.id;
-    }
-
-    public toJSON(): Partial<IBotConfiguration> {
-        const { name, description, version, secretKey, services } = this;
-
-        return { name, description, version, secretKey, services };
-    }
-
-    // save the config file to specificed botpath
-    public async saveAs(botpath: string, secret?: string): Promise<void> {
-        if (!botpath) {
-            throw new Error(`missing path`);
-        }
-
-        this._savePrep(secret);
-
-        const hasSecret: boolean = !!this.secretKey;
-
-        if (hasSecret) {
-            this.encrypt(secret);
-        }
-        await fsx.writeJson(botpath, this.toJSON(), { spaces: 4 });
-
-        if (hasSecret) {
-            this.decrypt(secret);
-        }
-    }
-
-    // save the config file to specificed botpath
-    public saveAsSync(botpath: string, secret?: string): void {
-        this._savePrep(secret);
-
-        const hasSecret: boolean = !!this.secretKey;
-
-        if (hasSecret) {
-            this.encrypt(secret);
-        }
-
-        fsx.writeJsonSync(botpath, this.toJSON(), { spaces: 4 });
-
-        if (hasSecret) {
-            this.decrypt(secret);
-        }
-    }
-
-    // save the config file back over original
-    public async save(secret?: string): Promise<void> {
-        return this.saveAs(this.internal.location, secret);
-    }
-
-    // save the config file back over original (blocking)
-    public saveSync(secret?: string): void {
-        return this.saveAsSync(this.internal.location, secret);
-    }
-
-<<<<<<< HEAD
-=======
-    private _savePrep(secret?: string) {
-        if (!!secret) {
-            this.validateSecretKey(secret);
-        }
-
-        // make sure that all dispatch serviceIds still match services that are in the bot
-        for (let service of this.services) {
-            if (service.type == ServiceTypes.Dispatch) {
-                let dispatchService = <IDispatchService>service;
-                let validServices = [];
-                for (let dispatchServiceId of dispatchService.serviceIds) {
-                    for (let service of this.services) {
-                        if (service.id == dispatchServiceId) {
-                            validServices.push(dispatchServiceId);
-                        }
-                    }
-                }
-                dispatchService.serviceIds = validServices;
-            }
-        }
-    }
-
-    private static _load(json: string, secret?: string): BotConfiguration {
-        let bot = BotConfiguration.fromJSON(JSON.parse(json));
-
-        let hasSecret = !!bot.secretKey;
-        if (hasSecret)
-            bot.decrypt(secret);
-
-        return bot;
-    }
-
-    public clearSecret() {
-        this.secretKey = '';
-    }
-
-    // Generate a key for encryption
-    public static generateKey(): string {
-        return encrypt.generateKey();
-    }
-
->>>>>>> 89358af9
     // encrypt all values in the config
     public encrypt(secret: string): void {
         this.validateSecretKey(secret);
 
-<<<<<<< HEAD
         for (const service of this.services) {
-            (<ConnectedService>service).encrypt(secret);
-=======
-        for (let service of this.services) {
             (<ConnectedService>service).encrypt(secret, encrypt.encryptString);
->>>>>>> 89358af9
         }
     }
 
@@ -332,13 +109,8 @@
         try {
             this.validateSecretKey(secret);
 
-<<<<<<< HEAD
             for (const connected_service of this.services) {
-                (<ConnectedService>connected_service).decrypt(secret);
-=======
-            for (let service of this.services) {
-                (<ConnectedService>service).decrypt(secret, encrypt.decryptString);
->>>>>>> 89358af9
+                (<ConnectedService>connected_service).decrypt(secret, encrypt.decryptString);
             }
         } catch (err) {
             try {
@@ -357,18 +129,10 @@
                     qna: ['subscriptionKey']
                 };
 
-<<<<<<< HEAD
                 for (const service of this.services) {
                     for (const prop of encryptedProperties[service.type]) {
                         const val: string = <string>(<any>service)[prop];
-                        (<any>service)[prop] = this.legacyDecrypt(val, secret);
-=======
-                for (var service of this.services) {
-                    for (let i = 0; i < encryptedProperties[service.type].length; i++) {
-                        let prop = encryptedProperties[service.type][i];
-                        let val = <string>(<any>service)[prop];
                         (<any>service)[prop] = encrypt.legacyDecrypt(val, secret);
->>>>>>> 89358af9
                     }
                 }
 
@@ -395,81 +159,18 @@
                     }
                 }
 
-            } catch (decrypt_error) {
-                throw decrypt_error;
+            } catch (err2) {
+                throw err;
             }
 
             // return service;
         }
     }
 
-<<<<<<< HEAD
     // return the path that this config was loaded from.  .save() will save to this path
-    public getPath() : string {
-        return this.internal.location;
-    }
-
-    // find a service by id
-    public findService(id: string): IConnectedService {
-        for (const service of this.services) {
-            if (service.id === id) {
-                return service;
-            }
-        }
-
-        return null;
-    }
-
-    // find a service by name or id (checks ids first)
-    public findServiceByNameOrId(nameOrId: string): IConnectedService {
-        for (const service of this.services) {
-            if (service.id === nameOrId) {
-                return service;
-            }
-        }
-
-        for (const service of this.services) {
-            if (service.name === nameOrId) {
-                return service;
-            }
-        }
-
-        return null;
-    }
-
-    // remove service by name or id
-    public disconnectServiceByNameOrId(nameOrId: string): IConnectedService {
-        const { services = [] } = this;
-        let i: number = services.length;
-        while (i--) {
-            const service: IConnectedService = services[i];
-            if (service.id === nameOrId || service.name === nameOrId) {
-                return services.splice(i, 1)[0];
-            }
-        }
-        throw new Error(`a service with id or name of [${nameOrId}] was not found`);
-    }
-
-    // remove a service
-    public disconnectService(id: string): void {
-        const { services = [] } = this;
-        let i: number = services.length;
-        while (i--) {
-            const service: IConnectedService = services[i];
-            if (service.id === id) {
-                services.splice(i, 1); // TODO: What is the purpose of this? Previously services.splice(i,1)[0]; <-- why have array access?
-
-                return;
-            }
-        }
-    }
-=======
-    // return the path that this config was loaded from.  .save() will save to this path 
     public getPath(): string {
         return this.internal.location;
     }
-
->>>>>>> 89358af9
 
     // make sure secret is correct by decrypting the secretKey with it
     public validateSecretKey(secret: string): void {
@@ -489,7 +190,53 @@
             throw new Error('You are attempting to perform an operation which needs access to the secret and --secret is incorrect.');
         }
     }
-<<<<<<< HEAD
+
+    // save the config file to specificed botpath
+    public async saveAs(botpath: string, secret?: string): Promise<void> {
+        if (!botpath) {
+            throw new Error(`missing path`);
+        }
+
+        this._savePrep(secret);
+
+        const hasSecret: boolean = !!this.secretKey;
+
+        if (hasSecret) {
+            this.encrypt(secret);
+        }
+        await fsx.writeJson(botpath, this.toJSON(), { spaces: 4 });
+
+        if (hasSecret) {
+            this.decrypt(secret);
+        }
+    }
+
+    // save the config file to specificed botpath
+    public saveAsSync(botpath: string, secret?: string): void {
+        this._savePrep(secret);
+
+        const hasSecret: boolean = !!this.secretKey;
+
+        if (hasSecret) {
+            this.encrypt(secret);
+        }
+
+        fsx.writeJsonSync(botpath, this.toJSON(), { spaces: 4 });
+
+        if (hasSecret) {
+            this.decrypt(secret);
+        }
+    }
+
+    // save the config file back over original
+    public async save(secret?: string): Promise<void> {
+        return this.saveAs(this.internal.location, secret);
+    }
+
+    // save the config file back over original (blocking)
+    public saveSync(secret?: string): void {
+        return this.saveAsSync(this.internal.location, secret);
+    }
 
     private _savePrep(secret?: string): void {
         if (!!secret) {
@@ -513,15 +260,4 @@
         }
     }
 
-    private legacyDecrypt(encryptedValue: string, secret: string): string {
-        // LEGACY for pre standardized SHA256 encryption, this uses some undocumented nodejs MD5 hash internally and is deprecated
-        const decipher: crypto.Decipher = crypto.createDecipher('aes192', secret);
-        let value: string = decipher.update(encryptedValue, 'hex', 'utf8');
-        value += decipher.final('utf8');
-
-        return value;
-    }
-}
-=======
-}
->>>>>>> 89358af9
+}