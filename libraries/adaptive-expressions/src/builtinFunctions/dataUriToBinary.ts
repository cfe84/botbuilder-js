/**
 * @module adaptive-expressions
 */
/**
 * Copyright (c) Microsoft Corporation. All rights reserved.
 * Licensed under the MIT License.
 */

import { EvaluateExpressionDelegate, ExpressionEvaluator } from '../expressionEvaluator';
import { ExpressionType } from '../expressionType';
import { FunctionUtils } from '../functionUtils';
import { InternalFunctionUtils } from '../functionUtils.internal';
import { ReturnType } from '../returnType';

/**
 * Return the binary version of a data uniform resource identifier (URI).
 */
export class DataUriToBinary extends ExpressionEvaluator {
    /**
     * Initializes a new instance of the [DataUriToBinary](xref:adaptive-expressions.DataUriToBinary) class.
     */
    public constructor() {
        super(
            ExpressionType.DataUriToBinary,
            DataUriToBinary.evaluator(),
            ReturnType.Object,
            FunctionUtils.validateUnary
        );
    }

    /**
     * @private
     */
    private static evaluator(): EvaluateExpressionDelegate {
        return FunctionUtils.apply(
<<<<<<< HEAD
            (args: readonly string[]): Uint8Array => InternalFunctionUtils.toBinary(args[0]),
=======
            (args: any[]): Uint8Array => InternalFunctionUtils.getTextEncoder().encode(args[0]),
>>>>>>> ec062e90
            FunctionUtils.verifyString
        );
    }
}<|MERGE_RESOLUTION|>--- conflicted
+++ resolved
@@ -33,11 +33,7 @@
      */
     private static evaluator(): EvaluateExpressionDelegate {
         return FunctionUtils.apply(
-<<<<<<< HEAD
-            (args: readonly string[]): Uint8Array => InternalFunctionUtils.toBinary(args[0]),
-=======
-            (args: any[]): Uint8Array => InternalFunctionUtils.getTextEncoder().encode(args[0]),
->>>>>>> ec062e90
+            (args: readonly string[]): Uint8Array => InternalFunctionUtils.getTextEncoder().encode(args[0]),
             FunctionUtils.verifyString
         );
     }
