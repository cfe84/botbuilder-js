/**
 * @module adaptive-expressions
 */

/**
 * Copyright (c) Microsoft Corporation. All rights reserved.
 * Licensed under the MIT License.
 */
import { ExpressionEvaluator } from './expressionEvaluator';
import { ExpressionType } from './expressionType';

/**
 *  <summary>
 *  Definition of default built-in functions for expressions.
 *  </summary>
 *  <remarks>
 *  These functions are largely from WDL https://docs.microsoft.com/en-us/azure/logic-apps/workflow-definition-language-functions-reference
 *  with a few extensions like infix operators for math, logic and comparisons.
 *  This class also has some methods that are useful to use when defining custom functions.
 *  You can always construct a <see cref="ExpressionEvaluator"/> directly which gives the maximum amount of control over validation and evaluation.
 *  Validators are static checkers that should throw an exception if something is not valid statically.
 *  Evaluators are called to evaluate an expression and should try not to throw.
 *  There are some evaluators in this file that take in a verifier that is called at runtime to verify arguments are proper.
 *  </remarks>
 */
export class ExpressionFunctions {
    /**
     * Read only Dictionary of built in functions.
     */
    public static readonly standardFunctions: ReadonlyMap<
        string,
        ExpressionEvaluator
    > = ExpressionFunctions.getStandardFunctions();

    /**
     * @private
     */
    private static getStandardFunctions(): ReadonlyMap<string, ExpressionEvaluator> {
        const functions: ExpressionEvaluator[] = [
<<<<<<< HEAD
=======

>>>>>>> 56beb955
        ];

        const lookup: Map<string, ExpressionEvaluator> = new Map<string, ExpressionEvaluator>();

        return lookup as ReadonlyMap<string, ExpressionEvaluator>;
    }
}<|MERGE_RESOLUTION|>--- conflicted
+++ resolved
@@ -37,10 +37,7 @@
      */
     private static getStandardFunctions(): ReadonlyMap<string, ExpressionEvaluator> {
         const functions: ExpressionEvaluator[] = [
-<<<<<<< HEAD
-=======
 
->>>>>>> 56beb955
         ];
 
         const lookup: Map<string, ExpressionEvaluator> = new Map<string, ExpressionEvaluator>();
