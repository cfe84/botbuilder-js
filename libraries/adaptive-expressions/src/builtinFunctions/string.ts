/**
 * @module adaptive-expressions
 */
/**
 * Copyright (c) Microsoft Corporation. All rights reserved.
 * Licensed under the MIT License.
 */

import { formatLocale as d3formatLocale, format as d3format } from 'd3-format';
import { EvaluateExpressionDelegate, ExpressionEvaluator, ValueWithError } from '../expressionEvaluator';
import { ExpressionType } from '../expressionType';
import { FunctionUtils } from '../functionUtils';
import { Options } from '../options';
import { ReturnType } from '../returnType';
import { localeInfo } from '../localeInfo';
import { Expression } from '../expression';
import { InternalFunctionUtils } from '../functionUtils.internal';

/**
 * Return the string version of a value.
 */
export class String extends ExpressionEvaluator {
    /**
     * Initializes a new instance of the [String](xref:adaptive-expressions.String) class.
     */
    public constructor() {
        super(ExpressionType.String, String.evaluator(), ReturnType.String, String.validator);
    }

    /**
     * @private
     */
    private static evaluator(): EvaluateExpressionDelegate {
        return FunctionUtils.applyWithOptionsAndError(
            (args: readonly unknown[], options: Options): ValueWithError => {
                let result: string;
                let error: string;
                let locale = options.locale ? options.locale : Intl.DateTimeFormat().resolvedOptions().locale;
                if (!error) {
                    locale = FunctionUtils.determineLocale(args, 2, locale);
                }

                if (!error) {
<<<<<<< HEAD
                    const firstChild = args[0];
                    if (typeof firstChild === 'string') {
                        result = firstChild;
                    } else if (FunctionUtils.isNumber(firstChild)) {
=======
                    if (typeof args[0] === 'string') {
                        result = args[0];
                    } else if (FunctionUtils.isNumber(args[0])) {
>>>>>>> ec062e90
                        const formatLocale = localeInfo[locale];
                        const tempStrValue = firstChild.toString();
                        let precision = 0;
                        if (tempStrValue.includes('.')) {
                            precision = tempStrValue.split('.')[1].length;
                        }

                        const fixedNotation = `,.${precision}f`;
                        if (formatLocale !== undefined) {
                            result = d3formatLocale(formatLocale).format(fixedNotation)(firstChild);
                        } else {
                            result = d3format(fixedNotation)(firstChild);
                        }
<<<<<<< HEAD
                    } else if (firstChild instanceof Date) {
                        result = firstChild.toLocaleDateString(locale);
                    } else {
                        result = InternalFunctionUtils.commonStringify(firstChild);
=======
                    } else if (args[0] instanceof Date) {
                        result = args[0].toLocaleDateString(locale);
                    } else if (args[0] instanceof Uint8Array) {
                        result = InternalFunctionUtils.getTextDecoder().decode(args[0]);
                    } else {
                        result = InternalFunctionUtils.commonStringify(args[0]);
>>>>>>> ec062e90
                    }
                }

                return { value: result, error: error };
            }
        );
    }

    /**
     * @private
     */
    private static validator(expr: Expression): void {
        FunctionUtils.validateOrder(expr, [ReturnType.String], ReturnType.Object);
    }
}<|MERGE_RESOLUTION|>--- conflicted
+++ resolved
@@ -41,16 +41,10 @@
                 }
 
                 if (!error) {
-<<<<<<< HEAD
                     const firstChild = args[0];
                     if (typeof firstChild === 'string') {
                         result = firstChild;
                     } else if (FunctionUtils.isNumber(firstChild)) {
-=======
-                    if (typeof args[0] === 'string') {
-                        result = args[0];
-                    } else if (FunctionUtils.isNumber(args[0])) {
->>>>>>> ec062e90
                         const formatLocale = localeInfo[locale];
                         const tempStrValue = firstChild.toString();
                         let precision = 0;
@@ -64,19 +58,12 @@
                         } else {
                             result = d3format(fixedNotation)(firstChild);
                         }
-<<<<<<< HEAD
                     } else if (firstChild instanceof Date) {
                         result = firstChild.toLocaleDateString(locale);
+                    } else if (firstChild instanceof Uint8Array) {
+                        result = InternalFunctionUtils.getTextDecoder().decode(firstChild);
                     } else {
                         result = InternalFunctionUtils.commonStringify(firstChild);
-=======
-                    } else if (args[0] instanceof Date) {
-                        result = args[0].toLocaleDateString(locale);
-                    } else if (args[0] instanceof Uint8Array) {
-                        result = InternalFunctionUtils.getTextDecoder().decode(args[0]);
-                    } else {
-                        result = InternalFunctionUtils.commonStringify(args[0]);
->>>>>>> ec062e90
                     }
                 }
 
