--- conflicted
+++ resolved
@@ -168,18 +168,14 @@
     `(Node.js,Version=${ NODE_VERSION }; ${ TYPE } ${ RELEASE }; ${ ARCHITECTURE })`;
 const OAUTH_ENDPOINT = 'https://api.botframework.com';
 const US_GOV_OAUTH_ENDPOINT = 'https://api.botframework.azure.us';
-<<<<<<< HEAD
+
+// This key is exported internally so that the TeamsActivityHandler will not overwrite any already set InvokeResponses.
 const INVOKE_RESPONSE_KEY: symbol = Symbol('invokeResponse');
 const defaultPipeName = 'bfv4.pipes';
 const VERSION_PATH:string = '/api/version';
 const MESSAGES_PATH:string = '/api/messages';
 const GET:string = 'GET';
 const POST:string = 'POST';
-=======
-
-// This key is exported internally so that the TeamsActivityHandler will not overwrite any already set InvokeResponses.
-export const INVOKE_RESPONSE_KEY: symbol = Symbol('invokeResponse');
->>>>>>> 4056a268
 
 /**
  * A [BotAdapter](xref:botbuilder-core.BotAdapter) that can connect a bot to a service endpoint.
